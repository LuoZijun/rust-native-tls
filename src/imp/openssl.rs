extern crate openssl;

use std::io;
use std::fmt;
use std::error;
use self::openssl::pkcs12;
use self::openssl::error::ErrorStack;
use self::openssl::ssl::{self, SslMethod, SslConnectorBuilder, SslConnector, SslAcceptorBuilder,
<<<<<<< HEAD
                         SslAcceptor, MidHandshakeSslStream, SslContextBuilder, SSL_VERIFY_NONE};
=======
                         SslAcceptor, MidHandshakeSslStream, SslContextBuilder, SslOptions};
>>>>>>> d8abaa02
use self::openssl::x509::X509;

use Protocol;

fn supported_protocols(protocols: &[Protocol], ctx: &mut SslContextBuilder) {
    // This constant is only defined on OpenSSL 1.0.2 and above, so manually do it.
    let ssl_op_no_ssl_mask = SslOptions::NO_SSLV2 | SslOptions::NO_SSLV3 | SslOptions::NO_TLSV1 |
        SslOptions::NO_TLSV1_1 |
        SslOptions::NO_TLSV1_2;

    ctx.clear_options(ssl_op_no_ssl_mask);
    let mut options = ssl_op_no_ssl_mask;
    for protocol in protocols {
        let op = match *protocol {
            Protocol::Sslv3 => SslOptions::NO_SSLV3,
            Protocol::Tlsv10 => SslOptions::NO_TLSV1,
            Protocol::Tlsv11 => SslOptions::NO_TLSV1_1,
            Protocol::Tlsv12 => SslOptions::NO_TLSV1_2,
            Protocol::__NonExhaustive => unreachable!(),
        };
        options &= !op;
    }
    ctx.set_options(options);
}

pub struct Error(ssl::Error);

impl error::Error for Error {
    fn description(&self) -> &str {
        error::Error::description(&self.0)
    }

    fn cause(&self) -> Option<&error::Error> {
        error::Error::cause(&self.0)
    }
}

impl fmt::Display for Error {
    fn fmt(&self, fmt: &mut fmt::Formatter) -> fmt::Result {
        fmt::Display::fmt(&self.0, fmt)
    }
}

impl fmt::Debug for Error {
    fn fmt(&self, fmt: &mut fmt::Formatter) -> fmt::Result {
        fmt::Debug::fmt(&self.0, fmt)
    }
}

impl From<ssl::Error> for Error {
    fn from(err: ssl::Error) -> Error {
        Error(err)
    }
}

impl From<ErrorStack> for Error {
    fn from(err: ErrorStack) -> Error {
        err.into()
    }
}

pub struct Pkcs12(pkcs12::ParsedPkcs12);

impl Pkcs12 {
    pub fn from_der(buf: &[u8], pass: &str) -> Result<Pkcs12, Error> {
        let pkcs12 = try!(pkcs12::Pkcs12::from_der(buf));
        let parsed = try!(pkcs12.parse(pass));
        Ok(Pkcs12(parsed))
    }
}

pub struct Certificate(X509);

impl Certificate {
    pub fn from_der(buf: &[u8]) -> Result<Certificate, Error> {
        let cert = try!(X509::from_der(buf));
        Ok(Certificate(cert))
    }
    pub fn from_pem(buf: &[u8]) -> Result<Certificate, Error> {
        let cert = try!(X509::from_pem(buf));
        Ok(Certificate(cert))
    }
}

pub struct MidHandshakeTlsStream<S>(MidHandshakeSslStream<S>);

impl<S> fmt::Debug for MidHandshakeTlsStream<S>
where
    S: fmt::Debug,
{
    fn fmt(&self, fmt: &mut fmt::Formatter) -> fmt::Result {
        fmt::Debug::fmt(&self.0, fmt)
    }
}

impl<S> MidHandshakeTlsStream<S> {
    pub fn get_ref(&self) -> &S {
        self.0.get_ref()
    }

    pub fn get_mut(&mut self) -> &mut S {
        self.0.get_mut()
    }
}

impl<S> MidHandshakeTlsStream<S>
where
    S: io::Read + io::Write,
{
    pub fn handshake(self) -> Result<TlsStream<S>, HandshakeError<S>> {
        match self.0.handshake() {
            Ok(s) => Ok(TlsStream(s)),
            Err(e) => Err(e.into()),
        }
    }
}

pub enum HandshakeError<S> {
    Failure(Error),
    Interrupted(MidHandshakeTlsStream<S>),
}

impl<S> From<ssl::HandshakeError<S>> for HandshakeError<S> {
    fn from(e: ssl::HandshakeError<S>) -> HandshakeError<S> {
        match e {
            ssl::HandshakeError::SetupFailure(e) => HandshakeError::Failure(e.into()),
            ssl::HandshakeError::Failure(e) => HandshakeError::Failure(Error(e.into_error())),
            ssl::HandshakeError::WouldBlock(s) => {
                HandshakeError::Interrupted(MidHandshakeTlsStream(s))
            }
        }
    }
}

impl<S> From<ErrorStack> for HandshakeError<S> {
    fn from(e: ErrorStack) -> HandshakeError<S> {
        HandshakeError::Failure(e.into())
    }
}

pub struct TlsConnectorBuilder(SslConnectorBuilder);

impl TlsConnectorBuilder {
    pub fn identity(&mut self, pkcs12: Pkcs12) -> Result<(), Error> {
        // FIXME clear chain certs to clean up if called multiple times
        try!(self.0.set_certificate(&pkcs12.0.cert));
        try!(self.0.set_private_key(&pkcs12.0.pkey));
        try!(self.0.check_private_key());
        if let Some(chain) = pkcs12.0.chain {
            for cert in chain {
                try!(self.0.add_extra_chain_cert(cert));
            }
        }
        Ok(())
    }

    pub fn add_root_certificate(&mut self, cert: Certificate) -> Result<(), Error> {
        try!(self.0.cert_store_mut().add_cert(cert.0));
        Ok(())
    }

    pub fn danger_disable_certificate_validation_entirely(&mut self) {
        self.0.builder_mut().set_verify(SSL_VERIFY_NONE);
    }

    pub fn supported_protocols(&mut self, protocols: &[Protocol]) -> Result<(), Error> {
        supported_protocols(protocols, &mut self.0);
        Ok(())
    }

    pub fn build(self) -> Result<TlsConnector, Error> {
        Ok(TlsConnector(self.0.build()))
    }
}

#[derive(Clone)]
pub struct TlsConnector(SslConnector);

impl TlsConnector {
    pub fn builder() -> Result<TlsConnectorBuilder, Error> {
        let builder = try!(SslConnector::builder(SslMethod::tls()));
        Ok(TlsConnectorBuilder(builder))
    }

    pub fn connect<S>(&self, domain: &str, stream: S) -> Result<TlsStream<S>, HandshakeError<S>>
    where
        S: io::Read + io::Write,
    {
        let s = try!(self.0.connect(domain, stream));
        Ok(TlsStream(s))
    }

    pub fn connect_no_domain<S>(&self, stream: S) -> Result<TlsStream<S>, HandshakeError<S>>
    where
        S: io::Read + io::Write,
    {
        let c = try!(self.0.configure());
        let s = try!(
            c.use_server_name_indication(false)
                .verify_hostname(false)
                .connect("", stream)
        );
        Ok(TlsStream(s))
    }
}

/// OpenSSL-specific extensions to `TlsConnectorBuilder`.
pub trait TlsConnectorBuilderExt {
    /// Initialize `TlsAcceptorBuilderExt` from an `SslAcceptorBuilder`.
    fn from_openssl(builder: SslConnectorBuilder) -> Self;

    /// Returns a shared reference to the inner `SslConnectorBuilder`.
    fn builder(&self) -> &SslConnectorBuilder;

    /// Returns a mutable reference to the inner `SslConnectorBuilder`.
    fn builder_mut(&mut self) -> &mut SslConnectorBuilder;
}

impl TlsConnectorBuilderExt for ::TlsConnectorBuilder {
    fn from_openssl(builder: SslConnectorBuilder) -> ::TlsConnectorBuilder {
        ::TlsConnectorBuilder(TlsConnectorBuilder(builder))
    }

    fn builder(&self) -> &SslConnectorBuilder {
        &(self.0).0
    }

    fn builder_mut(&mut self) -> &mut SslConnectorBuilder {
        &mut (self.0).0
    }
}

pub struct TlsAcceptorBuilder(SslAcceptorBuilder);

impl TlsAcceptorBuilder {
    pub fn supported_protocols(&mut self, protocols: &[Protocol]) -> Result<(), Error> {
        supported_protocols(protocols, &mut self.0);
        Ok(())
    }

    pub fn build(self) -> Result<TlsAcceptor, Error> {
        Ok(TlsAcceptor(self.0.build()))
    }
}

#[derive(Clone)]
pub struct TlsAcceptor(SslAcceptor);

impl TlsAcceptor {
    pub fn builder(pkcs12: Pkcs12) -> Result<TlsAcceptorBuilder, Error> {
        let mut builder = try!(SslAcceptor::mozilla_intermediate(SslMethod::tls()));
        try!(builder.set_private_key(&pkcs12.0.pkey));
        try!(builder.set_certificate(&pkcs12.0.cert));
        if let Some(chain) = pkcs12.0.chain {
            for cert in chain {
                try!(builder.add_extra_chain_cert(cert));
            }
        }
        Ok(TlsAcceptorBuilder(builder))
    }

    pub fn accept<S>(&self, stream: S) -> Result<TlsStream<S>, HandshakeError<S>>
    where
        S: io::Read + io::Write,
    {
        let s = try!(self.0.accept(stream));
        Ok(TlsStream(s))
    }
}

/// OpenSSL-specific extensions to `TlsAcceptorBuilder`.
pub trait TlsAcceptorBuilderExt {
    /// Initialize `TlsAcceptorBuilderExt` from an `SslAcceptorBuilder`.
    fn from_openssl(builder: SslAcceptorBuilder) -> Self;

    /// Returns a shared reference to the inner `SslAcceptorBuilder`.
    fn builder(&self) -> &SslAcceptorBuilder;

    /// Returns a mutable reference to the inner `SslAcceptorBuilder`.
    fn builder_mut(&mut self) -> &mut SslAcceptorBuilder;
}

impl TlsAcceptorBuilderExt for ::TlsAcceptorBuilder {
    fn from_openssl(builder: SslAcceptorBuilder) -> ::TlsAcceptorBuilder {
        ::TlsAcceptorBuilder(TlsAcceptorBuilder(builder))
    }

    fn builder(&self) -> &SslAcceptorBuilder {
        &(self.0).0
    }

    fn builder_mut(&mut self) -> &mut SslAcceptorBuilder {
        &mut (self.0).0
    }
}

pub struct TlsStream<S>(ssl::SslStream<S>);

impl<S: fmt::Debug> fmt::Debug for TlsStream<S> {
    fn fmt(&self, fmt: &mut fmt::Formatter) -> fmt::Result {
        fmt::Debug::fmt(&self.0, fmt)
    }
}

impl<S: io::Read + io::Write> TlsStream<S> {
    pub fn buffered_read_size(&self) -> Result<usize, Error> {
        Ok(self.0.ssl().pending())
    }

    pub fn shutdown(&mut self) -> io::Result<()> {
        match self.0.shutdown() {
            Ok(_) => Ok(()),
            Err(ref e) if e.code() == ssl::ErrorCode::ZERO_RETURN => Ok(()),
            Err(e) => Err(e.into_io_error().unwrap_or_else(
                |e| io::Error::new(io::ErrorKind::Other, e),
            )),
        }
    }

    pub fn get_ref(&self) -> &S {
        self.0.get_ref()
    }

    pub fn get_mut(&mut self) -> &mut S {
        self.0.get_mut()
    }
}

impl<S: io::Read + io::Write> io::Read for TlsStream<S> {
    fn read(&mut self, buf: &mut [u8]) -> io::Result<usize> {
        self.0.read(buf)
    }
}

impl<S: io::Read + io::Write> io::Write for TlsStream<S> {
    fn write(&mut self, buf: &[u8]) -> io::Result<usize> {
        self.0.write(buf)
    }

    fn flush(&mut self) -> io::Result<()> {
        self.0.flush()
    }
}

/// OpenSSL-specific extensions to `TlsStream`.
pub trait TlsStreamExt<S> {
    /// Returns a shared reference to the OpenSSL `SslStream`.
    fn raw_stream(&self) -> &ssl::SslStream<S>;

    /// Returns a mutable reference to the OpenSSL `SslStream`.
    fn raw_stream_mut(&mut self) -> &mut ssl::SslStream<S>;
}

impl<S> TlsStreamExt<S> for ::TlsStream<S> {
    fn raw_stream(&self) -> &ssl::SslStream<S> {
        &(self.0).0
    }

    fn raw_stream_mut(&mut self) -> &mut ssl::SslStream<S> {
        &mut (self.0).0
    }
}

/// OpenSSL-specific extensions to `Error`
pub trait ErrorExt {
    /// Extract the underlying OpenSSL error for inspection.
    fn openssl_error(&self) -> &ssl::Error;
}

impl ErrorExt for ::Error {
    fn openssl_error(&self) -> &ssl::Error {
        &(self.0).0
    }
}<|MERGE_RESOLUTION|>--- conflicted
+++ resolved
@@ -5,21 +5,17 @@
 use std::error;
 use self::openssl::pkcs12;
 use self::openssl::error::ErrorStack;
-use self::openssl::ssl::{self, SslMethod, SslConnectorBuilder, SslConnector, SslAcceptorBuilder,
-<<<<<<< HEAD
-                         SslAcceptor, MidHandshakeSslStream, SslContextBuilder, SSL_VERIFY_NONE};
-=======
-                         SslAcceptor, MidHandshakeSslStream, SslContextBuilder, SslOptions};
->>>>>>> d8abaa02
+use self::openssl::ssl::{self, MidHandshakeSslStream, SslAcceptor, SslAcceptorBuilder,
+                         SslConnector, SslConnectorBuilder, SslContextBuilder, SslMethod,
+                         SslOptions, SslVerifyMode};
 use self::openssl::x509::X509;
 
 use Protocol;
 
 fn supported_protocols(protocols: &[Protocol], ctx: &mut SslContextBuilder) {
     // This constant is only defined on OpenSSL 1.0.2 and above, so manually do it.
-    let ssl_op_no_ssl_mask = SslOptions::NO_SSLV2 | SslOptions::NO_SSLV3 | SslOptions::NO_TLSV1 |
-        SslOptions::NO_TLSV1_1 |
-        SslOptions::NO_TLSV1_2;
+    let ssl_op_no_ssl_mask = SslOptions::NO_SSLV2 | SslOptions::NO_SSLV3 | SslOptions::NO_TLSV1
+        | SslOptions::NO_TLSV1_1 | SslOptions::NO_TLSV1_2;
 
     ctx.clear_options(ssl_op_no_ssl_mask);
     let mut options = ssl_op_no_ssl_mask;
@@ -173,7 +169,7 @@
     }
 
     pub fn danger_disable_certificate_validation_entirely(&mut self) {
-        self.0.builder_mut().set_verify(SSL_VERIFY_NONE);
+        self.0.set_verify(SslVerifyMode::NONE);
     }
 
     pub fn supported_protocols(&mut self, protocols: &[Protocol]) -> Result<(), Error> {
@@ -324,9 +320,8 @@
         match self.0.shutdown() {
             Ok(_) => Ok(()),
             Err(ref e) if e.code() == ssl::ErrorCode::ZERO_RETURN => Ok(()),
-            Err(e) => Err(e.into_io_error().unwrap_or_else(
-                |e| io::Error::new(io::ErrorKind::Other, e),
-            )),
+            Err(e) => Err(e.into_io_error()
+                .unwrap_or_else(|e| io::Error::new(io::ErrorKind::Other, e))),
         }
     }
 
