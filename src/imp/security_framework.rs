--- conflicted
+++ resolved
@@ -266,12 +266,9 @@
     use_sni: bool,
     danger_accept_invalid_hostnames: bool,
     danger_accept_invalid_certs: bool,
-<<<<<<< HEAD
     #[cfg(feature = "alpn")]
     alpn: Option<ApplicationProtocols>,
-=======
     disable_built_in_roots: bool,
->>>>>>> e0928437
 }
 
 impl TlsConnector {
@@ -288,12 +285,9 @@
             use_sni: builder.use_sni,
             danger_accept_invalid_hostnames: builder.accept_invalid_hostnames,
             danger_accept_invalid_certs: builder.accept_invalid_certs,
-<<<<<<< HEAD
             #[cfg(feature = "alpn")]
             alpn: builder.alpn.clone(),
-=======
             disable_built_in_roots: builder.disable_built_in_roots,
->>>>>>> e0928437
         })
     }
 
@@ -315,8 +309,6 @@
         builder.use_sni(self.use_sni);
         builder.danger_accept_invalid_hostnames(self.danger_accept_invalid_hostnames);
         builder.danger_accept_invalid_certs(self.danger_accept_invalid_certs);
-<<<<<<< HEAD
-        
         #[cfg(feature = "alpn")]
         {
             if let Some(alpn) = &self.alpn {
@@ -326,11 +318,8 @@
                 }
             }
         }
+        builder.trust_anchor_certificates_only(self.disable_built_in_roots);
         
-=======
-        builder.trust_anchor_certificates_only(self.disable_built_in_roots);
-
->>>>>>> e0928437
         match builder.handshake(domain, stream) {
             Ok(stream) => Ok(TlsStream { stream, cert: None }),
             Err(e) => Err(e.into()),
