extern crate schannel;

use self::schannel::cert_context::{CertContext, HashAlgorithm};
use self::schannel::cert_store::{CertAdd, CertStore, Memory, PfxImportOptions};
use self::schannel::schannel_cred::{Direction, Protocol, SchannelCred};
use self::schannel::tls_stream;
use std::error;
use std::fmt;
use std::io;
use std::str;

use crate::{TlsAcceptorBuilder, TlsConnectorBuilder};
#[cfg(feature = "alpn")]
use crate::ApplicationProtocol;


const SEC_E_NO_CREDENTIALS: u32 = 0x8009030E;

static PROTOCOLS: &'static [Protocol] = &[
    Protocol::Ssl3,
    Protocol::Tls10,
    Protocol::Tls11,
    Protocol::Tls12,
];

fn convert_protocols(min: Option<crate::Protocol>, max: Option<crate::Protocol>) -> &'static [Protocol] {
    let mut protocols = PROTOCOLS;
    if let Some(p) = max.and_then(|max| protocols.get(..max as usize)) {
        protocols = p;
    }
    if let Some(p) = min.and_then(|min| protocols.get(min as usize..)) {
        protocols = p;
    }
    protocols
}

pub struct Error(io::Error);

impl error::Error for Error {
    fn source(&self) -> Option<&(dyn error::Error + 'static)> {
        error::Error::source(&self.0)
    }
}

impl fmt::Display for Error {
    fn fmt(&self, fmt: &mut fmt::Formatter) -> fmt::Result {
        fmt::Display::fmt(&self.0, fmt)
    }
}

impl fmt::Debug for Error {
    fn fmt(&self, fmt: &mut fmt::Formatter) -> fmt::Result {
        fmt::Debug::fmt(&self.0, fmt)
    }
}

impl From<io::Error> for Error {
    fn from(error: io::Error) -> Error {
        Error(error)
    }
}

#[derive(Clone)]
pub struct Identity {
    cert: CertContext,
}

impl Identity {
    pub fn from_pkcs12(buf: &[u8], pass: &str) -> Result<Identity, Error> {
        let store = PfxImportOptions::new().password(pass).import(buf)?;
        let mut identity = None;

        for cert in store.certs() {
            if cert
                .private_key()
                .silent(true)
                .compare_key(true)
                .acquire()
                .is_ok()
            {
                identity = Some(cert);
                break;
            }
        }

        let identity = match identity {
            Some(identity) => identity,
            None => {
                return Err(io::Error::new(
                    io::ErrorKind::InvalidInput,
                    "No identity found in PKCS #12 archive",
                ).into());
            }
        };

        Ok(Identity { cert: identity })
    }
}

#[derive(Clone)]
pub struct Certificate(CertContext);

impl Certificate {
    pub fn from_der(buf: &[u8]) -> Result<Certificate, Error> {
        let cert = CertContext::new(buf)?;
        Ok(Certificate(cert))
    }

    pub fn from_pem(buf: &[u8]) -> Result<Certificate, Error> {
        match str::from_utf8(buf) {
            Ok(s) => {
                let cert = CertContext::from_pem(s)?;
                Ok(Certificate(cert))
            }
            Err(_) => Err(io::Error::new(
                io::ErrorKind::InvalidInput,
                "PEM representation contains non-UTF-8 bytes",
            ).into()),
        }
    }

    pub fn to_der(&self) -> Result<Vec<u8>, Error> {
        Ok(self.0.to_der().to_vec())
    }
}

pub struct MidHandshakeTlsStream<S>(tls_stream::MidHandshakeTlsStream<S>);

impl<S> fmt::Debug for MidHandshakeTlsStream<S>
where
    S: fmt::Debug,
{
    fn fmt(&self, fmt: &mut fmt::Formatter) -> fmt::Result {
        fmt::Debug::fmt(&self.0, fmt)
    }
}

impl<S> MidHandshakeTlsStream<S> {
    pub fn get_ref(&self) -> &S {
        self.0.get_ref()
    }

    pub fn get_mut(&mut self) -> &mut S {
        self.0.get_mut()
    }
}

impl<S> MidHandshakeTlsStream<S>
where
    S: io::Read + io::Write,
{
    pub fn handshake(self) -> Result<TlsStream<S>, HandshakeError<S>> {
        match self.0.handshake() {
            Ok(s) => Ok(TlsStream(s)),
            Err(e) => Err(e.into()),
        }
    }
}

pub enum HandshakeError<S> {
    Failure(Error),
    WouldBlock(MidHandshakeTlsStream<S>),
}

impl<S> From<tls_stream::HandshakeError<S>> for HandshakeError<S> {
    fn from(e: tls_stream::HandshakeError<S>) -> HandshakeError<S> {
        match e {
            tls_stream::HandshakeError::Failure(e) => HandshakeError::Failure(e.into()),
            tls_stream::HandshakeError::Interrupted(s) => {
                HandshakeError::WouldBlock(MidHandshakeTlsStream(s))
            }
        }
    }
}

impl<S> From<io::Error> for HandshakeError<S> {
    fn from(e: io::Error) -> HandshakeError<S> {
        HandshakeError::Failure(e.into())
    }
}

#[derive(Clone)]
pub struct TlsConnector {
    cert: Option<CertContext>,
    roots: CertStore,
    min_protocol: Option<crate::Protocol>,
    max_protocol: Option<crate::Protocol>,
    use_sni: bool,
    accept_invalid_hostnames: bool,
    accept_invalid_certs: bool,
<<<<<<< HEAD
    #[cfg(feature = "alpn")]
    alpn: Option<ApplicationProtocols>,
=======
    disable_built_in_roots: bool,
>>>>>>> e0928437
}

impl TlsConnector {
    pub fn new(builder: &TlsConnectorBuilder) -> Result<TlsConnector, Error> {
        let cert = builder.identity.as_ref().map(|i| i.0.cert.clone());
        let mut roots = Memory::new()?.into_store();
        for cert in &builder.root_certificates {
            roots.add_cert(&(cert.0).0, CertAdd::ReplaceExisting)?;
        }

        Ok(TlsConnector {
            cert,
            roots,
            min_protocol: builder.min_protocol,
            max_protocol: builder.max_protocol,
            use_sni: builder.use_sni,
            accept_invalid_hostnames: builder.accept_invalid_hostnames,
            accept_invalid_certs: builder.accept_invalid_certs,
<<<<<<< HEAD
            #[cfg(feature = "alpn")]
            alpn: builder.alpn.clone(),
=======
            disable_built_in_roots: builder.disable_built_in_roots,
>>>>>>> e0928437
        })
    }

    pub fn connect<S>(&self, domain: &str, stream: S) -> Result<TlsStream<S>, HandshakeError<S>>
    where
        S: io::Read + io::Write,
    {
        let mut builder = SchannelCred::builder();
        builder.enabled_protocols(convert_protocols(self.min_protocol, self.max_protocol));
        if let Some(cert) = self.cert.as_ref() {
            builder.cert(cert.clone());
        }
        let cred = builder.acquire(Direction::Outbound)?;
        let mut builder = tls_stream::Builder::new();
        builder
            .cert_store(self.roots.clone())
            .domain(domain)
            .use_sni(self.use_sni)
            .accept_invalid_hostnames(self.accept_invalid_hostnames);
        
        #[cfg(feature = "alpn")]
        {
            if let Some(alpn) = &self.alpn {
                let alpns: Vec<&[u8]> = alpn.iter().map(|proto| proto.into_inner()).collect();
                if !alpns.is_empty() {
                    builder.request_application_protocols(&alpns);
                }
            }
        }

        if self.accept_invalid_certs {
            builder.verify_callback(|_| Ok(()));
        } else if self.disable_built_in_roots {
            let roots_copy = self.roots.clone();
            builder.verify_callback(move |res| {
                if let Err(err) = res.result() {
                    // Propagate previous error encountered during normal cert validation.
                    return Err(err);
                }

                if let Some(chain) = res.chain() {
                    if chain
                        .certificates()
                        .any(|cert| roots_copy.certs().any(|root_cert| root_cert == cert))
                    {
                        return Ok(());
                    }
                }

                Err(io::Error::new(
                    io::ErrorKind::Other,
                    "unable to find any user-specified roots in the final cert chain",
                ))
            });
        }
        match builder.connect(cred, stream) {
            Ok(s) => Ok(TlsStream(s)),
            Err(e) => Err(e.into()),
        }
    }
}

#[derive(Clone)]
pub struct TlsAcceptor {
    cert: CertContext,
    min_protocol: Option<crate::Protocol>,
    max_protocol: Option<crate::Protocol>,
}

impl TlsAcceptor {
    pub fn new(builder: &TlsAcceptorBuilder) -> Result<TlsAcceptor, Error> {
        Ok(TlsAcceptor {
            cert: builder.identity.0.cert.clone(),
            min_protocol: builder.min_protocol,
            max_protocol: builder.max_protocol,
        })
    }

    pub fn accept<S>(&self, stream: S) -> Result<TlsStream<S>, HandshakeError<S>>
    where
        S: io::Read + io::Write,
    {
        let mut builder = SchannelCred::builder();
        builder.enabled_protocols(convert_protocols(self.min_protocol, self.max_protocol));
        builder.cert(self.cert.clone());
        // FIXME we're probably missing the certificate chain?
        let cred = builder.acquire(Direction::Inbound)?;
        match tls_stream::Builder::new().accept(cred, stream) {
            Ok(s) => Ok(TlsStream(s)),
            Err(e) => Err(e.into()),
        }
    }
}

pub struct TlsStream<S>(tls_stream::TlsStream<S>);

impl<S: fmt::Debug> fmt::Debug for TlsStream<S> {
    fn fmt(&self, fmt: &mut fmt::Formatter) -> fmt::Result {
        fmt::Debug::fmt(&self.0, fmt)
    }
}

impl<S> TlsStream<S> {
    pub fn get_ref(&self) -> &S {
        self.0.get_ref()
    }

    pub fn get_mut(&mut self) -> &mut S {
        self.0.get_mut()
    }
}

impl<S: io::Read + io::Write> TlsStream<S> {
    #[cfg(feature = "alpn")]
    pub fn negotiated_alpn(&self) -> Result<Option<ApplicationProtocol<Vec<u8>>>, Error> {
        match self.0.negotiated_application_protocol()? {
            Some(proto) => Ok(Some(ApplicationProtocol::new(proto))),
            None => Ok(None),
        }
    }

    pub fn buffered_read_size(&self) -> Result<usize, Error> {
        Ok(self.0.get_buf().len())
    }

    pub fn peer_certificate(&self) -> Result<Option<Certificate>, Error> {
        match self.0.peer_certificate() {
            Ok(cert) => Ok(Some(Certificate(cert))),
            Err(ref e) if e.raw_os_error() == Some(SEC_E_NO_CREDENTIALS as i32) => Ok(None),
            Err(e) => Err(Error(e)),
        }
    }

    pub fn tls_server_end_point(&self) -> Result<Option<Vec<u8>>, Error> {
        let cert = if self.0.is_server() {
            self.0.certificate()
        } else {
            self.0.peer_certificate()
        };

        let cert = match cert {
            Ok(cert) => cert,
            Err(ref e) if e.raw_os_error() == Some(SEC_E_NO_CREDENTIALS as i32) => return Ok(None),
            Err(e) => return Err(Error(e)),
        };

        let signature_algorithms = cert.sign_hash_algorithms()?;
        let hash = match signature_algorithms.rsplit('/').next().unwrap() {
            "MD5" | "SHA1" | "SHA256" => HashAlgorithm::sha256(),
            "SHA384" => HashAlgorithm::sha384(),
            "SHA512" => HashAlgorithm::sha512(),
            _ => return Ok(None),
        };

        let digest = cert.fingerprint(hash)?;
        Ok(Some(digest))
    }

    pub fn shutdown(&mut self) -> io::Result<()> {
        self.0.shutdown()?;
        Ok(())
    }
}

impl<S: io::Read + io::Write> io::Read for TlsStream<S> {
    fn read(&mut self, buf: &mut [u8]) -> io::Result<usize> {
        self.0.read(buf)
    }
}

impl<S: io::Read + io::Write> io::Write for TlsStream<S> {
    fn write(&mut self, buf: &[u8]) -> io::Result<usize> {
        self.0.write(buf)
    }

    fn flush(&mut self) -> io::Result<()> {
        self.0.flush()
    }
}

#[cfg(feature = "alpn")]
pub use self::alpn::*;

#[cfg(feature = "alpn")]
mod alpn {
    use crate::ApplicationProtocol;

    /// Application-Layer Protocol list
    #[derive(Clone)]
    pub struct ApplicationProtocols {
        inner: Vec<Vec<u8>>,
    }


    impl ApplicationProtocols {
        /// Returns the number of protocols.
        pub fn len(&self) -> usize {
            self.inner.len()
        }

        /// Returns true if the protocols is empty.
        pub fn is_empty(&self) -> bool {
            self.len() == 0
        }

        /// Returns an iterator over the protocols.
        pub fn iter<'a>(&'a self) -> ApplicationProtocolIter<'a> {
            ApplicationProtocolIter { protos: &self.inner, index: 0 }
        }

        /// Unwraps the value.
        pub fn into_inner(self) -> Vec<Vec<u8>> {
            self.inner
        }
    }

    impl AsRef<[Vec<u8>]> for ApplicationProtocols {
        #[inline]
        fn as_ref(&self) -> &[Vec<u8>] {
            &self.inner
        }
    }

    /// Immutable ApplicationProtocol iterator
    pub struct ApplicationProtocolIter<'a> {
        protos: &'a [Vec<u8>],
        index: usize,
    }

    impl<'a> Iterator for ApplicationProtocolIter<'a> {
        type Item = ApplicationProtocol<&'a [u8]>;

        fn count(self) -> usize {
            self.protos.len()
        }

        fn next(&mut self) -> Option<Self::Item> {
            let protos = &self.protos;
            
            if self.index >= protos.len() {
                return None;
            }

            let item = &protos[self.index].as_ref();
            self.index += 1;
            
            Some(ApplicationProtocol::new(item))
        }
    }


    fn from_str<T: AsRef<[P]>, P: AsRef<str>>(protos: T) -> ApplicationProtocols {
        let protos = protos.as_ref();
        let inner = protos.iter().map(|proto| proto.as_ref().as_bytes().to_vec()).collect();

        ApplicationProtocols { inner }
    }

    fn try_from_slice<T: AsRef<[P]>, P: AsRef<[u8]>>(protos: T) -> Result<ApplicationProtocols, std::str::Utf8Error> {
        let protos = protos.as_ref();
        let inner = protos.iter().map(|proto| proto.as_ref().to_vec()).collect();

        Ok(ApplicationProtocols { inner })
    }

    impl From<Vec<String>> for ApplicationProtocols {
        fn from(protos: Vec<String>) -> Self {
            let inner = protos.into_iter().map(|proto| proto.into_bytes()).collect();
            Self { inner }
        }
    }

    impl From<&[&str]> for ApplicationProtocols {
        fn from(protos: &[&str]) -> Self {
            from_str(protos)
        }
    }

    macro_rules! str_impls {
        ($($N:literal)+) => {
            $(
                impl From<&[&str; $N]> for ApplicationProtocols {
                    fn from(protos: &[&str; $N]) -> Self {
                        from_str(protos)
                    }
                }
            )+
        }
    }

    str_impls! {
         0  1  2  3  4  5  6  7  8  9
        10 11 12 13 14 15 16 17 18 19
        20 21 22 23 24 25 26 27 28 29
        30 31 32
    }



    impl std::convert::TryFrom<Vec<Vec<u8>>> for ApplicationProtocols {
        type Error = std::str::Utf8Error;

        fn try_from(protos: Vec<Vec<u8>>) -> Result<Self, Self::Error> {
            Ok(Self { inner: protos })
        }
    }

    impl std::convert::TryFrom<&[&[u8]]> for ApplicationProtocols {
        type Error = std::str::Utf8Error;

        fn try_from(protos: &[&[u8]]) -> Result<Self, Self::Error> {
            try_from_slice(protos)
        }
    }

    macro_rules! slice_impls {
        ($($N:literal)+) => {
            $(
                impl std::convert::TryFrom<&[&[u8]; $N]> for ApplicationProtocols {
                    type Error = std::str::Utf8Error;

                    fn try_from(protos: &[&[u8]; $N]) -> Result<Self, Self::Error> {
                        try_from_slice(protos)
                    }
                }
            )+
        }
    }

    slice_impls! {
         0  1  2  3  4  5  6  7  8  9
        10 11 12 13 14 15 16 17 18 19
        20 21 22 23 24 25 26 27 28 29
        30 31 32
    }
}<|MERGE_RESOLUTION|>--- conflicted
+++ resolved
@@ -188,12 +188,9 @@
     use_sni: bool,
     accept_invalid_hostnames: bool,
     accept_invalid_certs: bool,
-<<<<<<< HEAD
     #[cfg(feature = "alpn")]
     alpn: Option<ApplicationProtocols>,
-=======
     disable_built_in_roots: bool,
->>>>>>> e0928437
 }
 
 impl TlsConnector {
@@ -212,12 +209,9 @@
             use_sni: builder.use_sni,
             accept_invalid_hostnames: builder.accept_invalid_hostnames,
             accept_invalid_certs: builder.accept_invalid_certs,
-<<<<<<< HEAD
             #[cfg(feature = "alpn")]
             alpn: builder.alpn.clone(),
-=======
             disable_built_in_roots: builder.disable_built_in_roots,
->>>>>>> e0928437
         })
     }
 
